//
//  Zip+CollectionType.swift
//  Rx
//
//  Created by Krunoslav Zaher on 8/30/15.
//  Copyright © 2015 Krunoslav Zaher. All rights reserved.
//

import Foundation

class ZipCollectionTypeSink<C: CollectionType, R, O: ObserverType where C.Generator.Element : ObservableConvertibleType, O.E == R> : Sink<O> {
    typealias Parent = ZipCollectionType<C, R>
    typealias SourceElement = C.Generator.Element.E
    
    private let _parent: Parent
    
    private let _lock = NSRecursiveLock()
    
    // state
    private var _numberOfValues = 0
    private var _values: [Queue<SourceElement>]
    private var _isDone: [Bool]
    private var _numberOfDone = 0
    private var _subscriptions: [SingleAssignmentDisposable]
    
    init(parent: Parent, observer: O, cancel: Disposable) {
        _parent = parent
        _values = [Queue<SourceElement>](count: parent.count, repeatedValue: Queue(capacity: 4))
        _isDone = [Bool](count: parent.count, repeatedValue: false)
        _subscriptions = Array<SingleAssignmentDisposable>()
        _subscriptions.reserveCapacity(parent.count)
        
        for _ in 0 ..< parent.count {
            _subscriptions.append(SingleAssignmentDisposable())
        }
        
        super.init(observer: observer, cancel: cancel)
    }
    
    func on(event: Event<SourceElement>, atIndex: Int) {
        _lock.performLocked {
            switch event {
            case .Next(let element):
                _values[atIndex].enqueue(element)
                
                if _values[atIndex].count == 1 {
                    _numberOfValues++
                }
                
                if _numberOfValues < _parent.count {
                    let numberOfOthersThatAreDone = _numberOfDone - (_isDone[atIndex] ? 1 : 0)
                    if numberOfOthersThatAreDone == _parent.count - 1 {
                        self.observer?.on(.Completed)
                        self.dispose()
                    }
                    return
                }
                
                do {
                    var arguments = [SourceElement]()
                    arguments.reserveCapacity(_parent.count)
                    
                    // recalculate number of values
                    _numberOfValues = 0
                    
                    for i in 0 ..< _values.count {
                        arguments.append(_values[i].dequeue())
                        if _values[i].count > 0 {
                            _numberOfValues++
                        }
                    }
                    
                    let result = try _parent.resultSelector(arguments)
                    self.observer?.on(.Next(result))
                }
                catch let error {
                    self.observer?.on(.Error(error))
                    self.dispose()
                }
                
            case .Error(let error):
                self.observer?.on(.Error(error))
                self.dispose()
            case .Completed:
                if _isDone[atIndex] {
                    return
                }
                
                _isDone[atIndex] = true
                _numberOfDone++
                
                if _numberOfDone == _parent.count {
                    self.observer?.on(.Completed)
                    self.dispose()
                }
                else {
                    _subscriptions[atIndex].dispose()
                }
            }
        }
    }
    
    func run() -> Disposable {
        var j = 0
        for i in _parent.sources.startIndex ..< _parent.sources.endIndex {
            let index = j
<<<<<<< HEAD
            let source = _parent.sources[i].asObservable()
            _subscriptions[j].disposable = source.subscribeSafe(ObserverOf { event in
=======
            let source = self.parent.sources[i].asObservable()
            self.subscriptions[j].disposable = source.subscribeSafe(AnyObserver { event in
>>>>>>> 6dc7f2e4
                self.on(event, atIndex: index)
                })
            j++
        }
        
        return CompositeDisposable(disposables: _subscriptions.map { $0 })
    }
}

class ZipCollectionType<C: CollectionType, R where C.Generator.Element : ObservableConvertibleType> : Producer<R> {
    typealias ResultSelector = [C.Generator.Element.E] throws -> R
    
    let sources: C
    let resultSelector: ResultSelector
    let count: Int
    
    init(sources: C, resultSelector: ResultSelector) {
        self.sources = sources
        self.resultSelector = resultSelector
        self.count = Int(self.sources.count.toIntMax())
    }
    
    override func run<O : ObserverType where O.E == R>(observer: O, cancel: Disposable, setSink: (Disposable) -> Void) -> Disposable {
        let sink = ZipCollectionTypeSink(parent: self, observer: observer, cancel: cancel)
        setSink(sink)
        return sink.run()
    }
}<|MERGE_RESOLUTION|>--- conflicted
+++ resolved
@@ -104,13 +104,8 @@
         var j = 0
         for i in _parent.sources.startIndex ..< _parent.sources.endIndex {
             let index = j
-<<<<<<< HEAD
             let source = _parent.sources[i].asObservable()
-            _subscriptions[j].disposable = source.subscribeSafe(ObserverOf { event in
-=======
-            let source = self.parent.sources[i].asObservable()
-            self.subscriptions[j].disposable = source.subscribeSafe(AnyObserver { event in
->>>>>>> 6dc7f2e4
+            _subscriptions[j].disposable = source.subscribeSafe(AnyObserver { event in
                 self.on(event, atIndex: index)
                 })
             j++
