--- conflicted
+++ resolved
@@ -17,11 +17,7 @@
 
     /// - returns: Was resource disposed.
     public var isDisposed: Bool {
-<<<<<<< HEAD
-        return self._isDisposed.isFlagSet(1)
-=======
-        return isFlagSet(&_isDisposed, 1)
->>>>>>> e9d711b0
+        return isFlagSet(&self._isDisposed, 1)
     }
 
     /// Constructs a new disposable with the given action used for disposal.
@@ -31,25 +27,18 @@
         self._disposeAction = disposeAction
         super.init()
     }
-    
+
     // Non-deprecated version of the constructor, used by `Disposables.create(with:)`
     fileprivate init(disposeAction: @escaping DisposeAction) {
         self._disposeAction = disposeAction
         super.init()
     }
-    
+
     /// Calls the disposal action if and only if the current instance hasn't been disposed yet.
     ///
     /// After invoking disposal action, disposal action will be dereferenced.
     fileprivate func dispose() {
-<<<<<<< HEAD
-        if self._isDisposed.fetchOr(1) == 0 {
-            assert(self._isDisposed.load() == 1)
-=======
-        if fetchOr(&_isDisposed, 1) == 0 {
-            assert(load(&_isDisposed) == 1)
->>>>>>> e9d711b0
-
+        if fetchOr(&self._isDisposed, 1) == 0 {
             if let action = self._disposeAction {
                 self._disposeAction = nil
                 action()
@@ -59,12 +48,12 @@
 }
 
 extension Disposables {
-    
+
     /// Constructs a new disposable with the given action used for disposal.
     ///
     /// - parameter dispose: Disposal action which will be run upon calling `dispose`.
     public static func create(with dispose: @escaping () -> Void) -> Cancelable {
         return AnonymousDisposable(disposeAction: dispose)
     }
-    
+
 }