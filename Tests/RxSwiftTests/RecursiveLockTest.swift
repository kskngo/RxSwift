//
//  RecursiveLockTest.swift
//  Tests
//
//  Created by Krunoslav Zaher on 1/22/17.
//  Copyright © 2017 Krunoslav Zaher. All rights reserved.
//

import XCTest

#if os(Linux)
    import Glibc
    import Foundation
#else
    import Darwin.C
#endif

private class StrandClosure {
    let closure: () -> Void

    init(closure: @escaping () -> Void) {
      self.closure = closure
    }
}

#if os(Linux)
    private func runner(arg: UnsafeMutableRawPointer?) -> UnsafeMutableRawPointer? {
        guard let arg = arg else { return nil }
        let unmanaged = Unmanaged<StrandClosure>.fromOpaque(arg)
        unmanaged.takeUnretainedValue().closure()
        unmanaged.release()
        return nil
    }
#else
    private func runner(arg: UnsafeMutableRawPointer) -> UnsafeMutableRawPointer? {
        let unmanaged = Unmanaged<StrandClosure>.fromOpaque(arg)
        unmanaged.takeUnretainedValue().closure()
        unmanaged.release()
        return nil
    }
#endif

<<<<<<< HEAD
func thread(action: @escaping () -> Void) {
    let holder = Unmanaged.passRetained(StrandClosure(closure: action))
    let pointer = UnsafeMutableRawPointer(holder.toOpaque())
    #if os(Linux)
        var pthread: pthread_t = 0
        guard pthread_create(&pthread, nil, runner, pointer) == 0 else {
            holder.release()
            fatalError("Something went wrong")
        }
    #else
        var pt: pthread_t?
        guard pthread_create(&pt, nil, runner, pointer) == 0 && pt != nil else {
            holder.release()
            fatalError("Something went wrong")
        }
    #endif
=======

class RecursiveLockTests: RxTest {
    var _joinPthreads = Synchronized([pthread_t]())

    override func tearDown() {
      super.tearDown()

      for thread in _joinPthreads.value {
        pthread_join(thread, nil)
      }
    }

    // code taken from https://github.com/ketzusaka/Strand/blob/master/Sources/Strand.swift

    func thread(action: @escaping () -> ()) {
        let holder = Unmanaged.passRetained(StrandClosure(closure: action))
        let pointer = UnsafeMutableRawPointer(holder.toOpaque())
        #if os(Linux)
            var pthread: pthread_t = 0
            guard pthread_create(&pthread, nil, runner, pointer) == 0 else {
                holder.release()
                fatalError("Something went wrong")
            }
        #else
            var maybePthread: pthread_t?
            guard pthread_create(&maybePthread, nil, runner, pointer) == 0,
              let pthread = maybePthread else {
                holder.release()
                fatalError("Something went wrong")
            }
        #endif

        self._joinPthreads.mutate { $0.append(pthread) }
    }
>>>>>>> e9d711b0
}

fileprivate protocol Lock {
    func lock()
    func unlock()
}

extension RecursiveLock: Lock {

}

private struct NoLock: Lock {
    func lock() {

    }

    func unlock() {

    }
}

extension RecursiveLockTests {
    func testSynchronizes() {
        func performTestLock(lock: Lock, expectedValues: [Int]) {
            let values = Synchronized([Int]())

            let expectation1 = self.expectation(description: "first finishes")
            let expectation2 = self.expectation(description: "second finishes")

            self.thread {
                lock.lock()
                self.thread {
                    lock.lock()
                    values.mutate { $0.append(2) }
                    lock.unlock()

                    expectation2.fulfill()
                }
                Thread.sleep(forTimeInterval: 0.3)
                values.mutate { $0.append(1) }
                lock.unlock()

                expectation1.fulfill()
            }

            waitForExpectations(timeout: 2.0) { e in
                XCTAssertNil(e)
            }

            XCTAssertEqual(values.value, expectedValues)
        }

        performTestLock(lock: RecursiveLock(), expectedValues: [1, 2])
        performTestLock(lock: NoLock(), expectedValues: [2, 1])
    }

    func testIsReentrant() {
        let recursiveLock = RecursiveLock()

        recursiveLock.lock()
        recursiveLock.lock()
        recursiveLock.unlock()
        recursiveLock.unlock()
    }

    #if TRACE_RESOURCES
        func testLockUnlockCountsResources() {
            let lock = RecursiveLock()

            let initial = Resources.total

            lock.lock()

            XCTAssertEqual((initial + 1) as Int32, Resources.total)

            lock.unlock()

            XCTAssertEqual(initial, Resources.total)
        }
    #endif
}<|MERGE_RESOLUTION|>--- conflicted
+++ resolved
@@ -40,25 +40,6 @@
     }
 #endif
 
-<<<<<<< HEAD
-func thread(action: @escaping () -> Void) {
-    let holder = Unmanaged.passRetained(StrandClosure(closure: action))
-    let pointer = UnsafeMutableRawPointer(holder.toOpaque())
-    #if os(Linux)
-        var pthread: pthread_t = 0
-        guard pthread_create(&pthread, nil, runner, pointer) == 0 else {
-            holder.release()
-            fatalError("Something went wrong")
-        }
-    #else
-        var pt: pthread_t?
-        guard pthread_create(&pt, nil, runner, pointer) == 0 && pt != nil else {
-            holder.release()
-            fatalError("Something went wrong")
-        }
-    #endif
-=======
-
 class RecursiveLockTests: RxTest {
     var _joinPthreads = Synchronized([pthread_t]())
 
@@ -92,7 +73,6 @@
 
         self._joinPthreads.mutate { $0.append(pthread) }
     }
->>>>>>> e9d711b0
 }
 
 fileprivate protocol Lock {
